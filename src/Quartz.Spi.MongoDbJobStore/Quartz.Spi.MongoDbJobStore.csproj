<Project Sdk="Microsoft.NET.Sdk">

  <PropertyGroup>
<<<<<<< HEAD
    <TargetFrameworks>net462;netstandard2.0</TargetFrameworks>
    <Version>1.0.0</Version>
=======
    <TargetFrameworks>net452;net462;netstandard2.0</TargetFrameworks>
    <AssemblyName>Quartz.Extensions.MongoDB</AssemblyName>
    <IsPackable>true</IsPackable>
>>>>>>> a464f68e
  </PropertyGroup>

  <ItemGroup>
    <PackageReference Include="MongoDB.Driver" Version="2.4.2" />
    <PackageReference Include="Quartz" Version="3.0.4" />
    <PackageReference Include="Common.Logging" Version="3.4.1" />
  </ItemGroup>

</Project><|MERGE_RESOLUTION|>--- conflicted
+++ resolved
@@ -1,14 +1,9 @@
 <Project Sdk="Microsoft.NET.Sdk">
 
   <PropertyGroup>
-<<<<<<< HEAD
     <TargetFrameworks>net462;netstandard2.0</TargetFrameworks>
-    <Version>1.0.0</Version>
-=======
-    <TargetFrameworks>net452;net462;netstandard2.0</TargetFrameworks>
     <AssemblyName>Quartz.Extensions.MongoDB</AssemblyName>
     <IsPackable>true</IsPackable>
->>>>>>> a464f68e
   </PropertyGroup>
 
   <ItemGroup>
